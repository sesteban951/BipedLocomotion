--- conflicted
+++ resolved
@@ -10,11 +10,7 @@
 # CONTROLLER
 ##################################################################################################
 
-<<<<<<< HEAD
-controller: 'MH'  # choose between 'MPC', 'HLIP', 'MH' (both)
-=======
 controller: 'MPC'  # choose between 'MPC', 'HLIP', 'MH' (both)
->>>>>>> 0541595c
 
 ##################################################################################################
 # MPC PARAMETERS
@@ -80,11 +76,7 @@
 
     # CoM height range
     z_com_upper: 0.62 # [m], upper bound for the CoM height
-<<<<<<< HEAD
-    z_com_lower: 0.35 # [m], lower bound for the CoM height
-=======
     z_com_lower: 0.45 # [m], lower bound for the CoM height
->>>>>>> 0541595c
 
     # foor parameters
     z_apex: 0.06         # [m], apex height of the foot trajectory
@@ -97,15 +89,6 @@
     uy_max: 0.4  # [m], max lateral step length
 
     # maximum magnitude command parameters
-<<<<<<< HEAD
-    vx_max: 0.5          # [m/s], max forward velocity
-    vy_max: 0.3          # [m/s], max lateral velocity
-    wz_max: 35           # [deg/s], max yaw rate
-
-    # threshold fro base velocity
-    vx_base_threshold: 0.5  # [m/s], threshold for forward velocity
-    vy_base_threshold: 0.5  # [m/s], threshold for lateral velocity
-=======
     vx_max: 0.6          # [m/s], max forward velocity
     vy_max: 0.3          # [m/s], max lateral velocity
     wz_max: 35           # [deg/s], max yaw rate
@@ -113,7 +96,6 @@
     # threshold for base velocity
     vx_base_threshold: 0.5  # [m/s], threshold for forward velocity
     vy_base_threshold: 0.4  # [m/s], threshold for lateral velocity
->>>>>>> 0541595c
     wz_base_threshold: 20   # [deg/s], threshold for yaw rate
 
 ##################################################################################################
@@ -123,15 +105,9 @@
 # drake simulation parameters
 sim:
 
-<<<<<<< HEAD
-    duration: 4.0       # [sec], simulation duration
-    real_time_rate: 0.0  # real-time rate of the simulation
-    time_step: 0.00125     # [sec], simulation time step
-=======
     duration: 7.0       # [sec], simulation duration
     real_time_rate: 0.0  # real-time rate of the simulation
     time_step: 0.005     # [sec], simulation time step
->>>>>>> 0541595c
 
 ##################################################################################################
 # REFERENCES
@@ -164,15 +140,9 @@
 
     # fixed disturbance
     fixed: False
-<<<<<<< HEAD
-    fx: 15.0
-    fy: 0.0
-    fz: -375.0
-=======
     fx: 0.0
     fy: 50.0
     fz: 0.0
->>>>>>> 0541595c
 
     # force to be applied on the base frame is drawn uniformly from a circle
     # in the xy direction with this radius
@@ -273,15 +243,9 @@
     # gray: [0.5, 0.5, 0.5, 1.0]
     # caltech orange: [0.9200, 0.3896, 0.0433, 1.0] 
 
-<<<<<<< HEAD
     ground: [0.0, 0.0, 0.0, 0.0]
     # ground: [0.5, 0.5, 0.5, 1.0]
     terrain: [0.5, 0.5, 0.5, 0.5]
-=======
-    # ground: [0.0, 0.0, 0.0, 0.0]
-    ground: [0.5, 0.5, 0.5, 1.0]
-    terrain: [0.5, 0.5, 0.5, 1]
->>>>>>> 0541595c
 
 ##################################################################################################
 # WALL
