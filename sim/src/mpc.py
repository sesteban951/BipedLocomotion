--- conflicted
+++ resolved
@@ -442,22 +442,6 @@
             # replace HLIP floating base reference trajectory
             for i in range(self.num_steps + 1):
                 
-<<<<<<< HEAD
-                # increment orientation
-                quat_delta = self.increment_quaternion(self.quat_stance, wz_des, i * self.optimizer.time_step())
-                q_HLIP[i][0] = quat_delta.w()
-                q_HLIP[i][1] = quat_delta.x()
-                q_HLIP[i][2] = quat_delta.y()
-                q_HLIP[i][3] = quat_delta.z()
-                
-                # increment position
-                p_increment = self.R_stance_W_2D @ (v_des * i * self.optimizer.time_step())
-                q_HLIP[i][4] = q0[4] + p_increment[0][0]
-                q_HLIP[i][5] = q0[5] + p_increment[1][0]
-                q_stand[i][6] = z_com_des + self.p_torso_com[2][0]
-                v_HLIP[i][3] = v_des_W[0][0]
-                v_HLIP[i][4] = v_des_W[1][0]
-=======
                 if config['references']['enabled']==False:
                     # increment orientation
                     if config['references']['fixed_base_orientation']==True:
@@ -493,7 +477,6 @@
                     q_HLIP[i][6] = z_com_des + self.p_torso_com[2][0]
                     v_HLIP[i][3] = vx_des
                     v_HLIP[i][4] = vy_des
->>>>>>> 0541595c
 
             # draw the meshcat horizon
             if config['HLIP_vis']==True:
