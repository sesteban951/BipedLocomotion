--- conflicted
+++ resolved
@@ -53,12 +53,7 @@
             LS_y = -self.joysticks[0].get_axis(1)             # Left Stick Y-direction  (up = -1, down = +1)
             RS_x = -self.joysticks[0].get_axis(3)             # Right Stick X-direction (left = -1, right = +1)
             A = self.joysticks[0].get_button(0)               # A button (unpressed = 0, pressed = 1)
-<<<<<<< HEAD
-            # RT = 0.5 * (self.joysticks[0].get_axis(5) + 1.0)  # Right Trigger (unpressed = 0, pressed = 1)
-            RT = 0.0
-=======
-            RT = self.joysticks[0].get_button(1)
->>>>>>> d15653ff
+            RT = 0.5 * (self.joysticks[0].get_axis(5) + 1.0)  # Right Trigger (unpressed = 0, pressed = 1)
 
             # set deadzone to combat the stick drift
             if abs(LS_x) < self.deadzone:
